# This workflow will install Python dependencies, run tests and lint with a single version of Python
# For more information see: https://docs.github.com/en/actions/automating-builds-and-tests/building-and-testing-python

name: Python application

on:
  push:
    branches: [ "main" ]
  pull_request:
    branches: [ "main" ]

permissions:
  contents: read

jobs:
  test:

    runs-on: ubuntu-latest

    steps:
    - uses: actions/checkout@v3
    - name: Set up Python 3.10
      uses: actions/setup-python@v3
      with:
        python-version: "3.10"

<<<<<<< HEAD
    # ---------------------------------------------
    #  -----  install mamba  -----
    # ---------------------------------------------
    - name: Install mamba
      uses: mamba-org/setup-micromamba@v1
      with:
        # environment-file is not assumed anymore
        environment-file: environment.yml
        create-args: >- # beware the >- instead of |, we don't split on newlines but on spaces
          python=3.10
          numpy
        # now called cache-environment
        cache-environment: true 
=======
    - name: Install Mamba
      uses: mamba-org/setup-micromamba@v1
      with:
        micromamba-version: '1.5.6-0' # any version from https://github.com/mamba-org/micromamba-releases
        environment-file: environment.yml
        init-shell: >-
          bash
        cache-environment: true
        post-cleanup: 'all'
>>>>>>> 4307dda8

    #----------------------------------------------
    # install dependencies if cache does not exist
    #----------------------------------------------
    - name: Install dependencies
      if: steps.cached-poetry-dependencies.outputs.cache-hit != 'true'
      run: poetry install --no-interaction --no-root --with test
      shell: bash -el {0}
    #----------------------------------------------
    # install your root project, if required
    #----------------------------------------------
    - name: Install project
      run: poetry install --no-interaction
      shell: bash -el {0}
    #----------------------------------------------
    # run pre-commit checks
    #----------------------------------------------
    - name: Run pre-commit checks
      run: poetry run pre-commit run --all-files
      shell: bash -el {0}
    #----------------------------------------------
    #              run test suite
    #----------------------------------------------
    - name: Run tests
      run: |
        source .venv/bin/activate
        pytest tests/
      shell: bash -el {0}<|MERGE_RESOLUTION|>--- conflicted
+++ resolved
@@ -24,21 +24,6 @@
       with:
         python-version: "3.10"
 
-<<<<<<< HEAD
-    # ---------------------------------------------
-    #  -----  install mamba  -----
-    # ---------------------------------------------
-    - name: Install mamba
-      uses: mamba-org/setup-micromamba@v1
-      with:
-        # environment-file is not assumed anymore
-        environment-file: environment.yml
-        create-args: >- # beware the >- instead of |, we don't split on newlines but on spaces
-          python=3.10
-          numpy
-        # now called cache-environment
-        cache-environment: true 
-=======
     - name: Install Mamba
       uses: mamba-org/setup-micromamba@v1
       with:
@@ -48,7 +33,6 @@
           bash
         cache-environment: true
         post-cleanup: 'all'
->>>>>>> 4307dda8
 
     #----------------------------------------------
     # install dependencies if cache does not exist
