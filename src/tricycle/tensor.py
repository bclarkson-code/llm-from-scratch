"""
The core of Tricycle is the Tensor object, which is implemented in this file.
A Tensor is a wrapper around a numpy/cupy array that adds automatic
differentiation.

The autodiff algorithm itself can be found in `Tensor.backward`.

This file also contains a few other helpful functions like `batch` which
converts tensors to batched tensors.
"""

import logging
import numbers
import uuid
from typing import TYPE_CHECKING, List, Optional, Sequence, Union

import numpy as np
from numpy.typing import ArrayLike

<<<<<<< HEAD
from tricycle import GPU_ENABLED
=======
from tricycle import CUPY_ENABLED, TRICYCLE_CONTEXT
>>>>>>> c93683f0
from tricycle.exceptions import GPUDisabledException
from tricycle.weakset import WeakSet

if TYPE_CHECKING:
    from tricycle.ops import Op

logger = logging.getLogger(__name__)

DEFAULT_DTYPE = np.float32


class Tensor:
    """
    An N-dimensional grid of numbers. This is implemented as a subclass
    of a standard numpy array
    """

    _id: int
    array: ArrayLike
    args: tuple["Tensor", ...] | None = None
    back_fns: tuple["Op", ...] | None = None
    parents: set["Tensor"] | None = None
    grad: Optional["Tensor"] = None
    name: Optional[str] = None
    requires_grad: bool = True
    is_batched: bool = False

    def __init__(
        self,
        array: ArrayLike,
        requires_grad: bool = True,
        is_batched: bool = False,
        args: tuple["Tensor", ...] | None = None,
        back_fns: tuple["Op", ...] | None = None,
        dtype: np.typing.DTypeLike = None,
        name: str | None = None,
        _id: int | None = None,
    ):
        if isinstance(array, Tensor):
            self = array
            return
        self._id = _id or uuid.uuid4().int
        if GPU_ENABLED:
            import cupy

            if isinstance(array, (np.ndarray, cupy.ndarray)):
                self.array = array
            else:
                self.array = np.array(array)
        else:
            self.array = np.array(array)

        if dtype is None:
            if TRICYCLE_CONTEXT.use_mixed_precision:
                dtype = np.float16
            else:
                dtype = DEFAULT_DTYPE

        self.array = self.array.astype(dtype)

        self.requires_grad = requires_grad
        self.is_batched = is_batched
        self.args = args
        self.back_fns = back_fns
        self.name = name

    def _attach_parents(self):
        """
        Traverse through the graph, labelling each tensor with the tensors that
        are direct parents to it in the graph.

        We're doing this so that we can traverse through the graph later in
        topological order.
        """
        stack: list["Tensor"] = [self]

        while stack:
            node = stack.pop()

            if not node.args:
                continue

            for arg in node.args:
                if not arg.requires_grad:
                    continue

                if arg.parents is None:
                    # if we use a set, we get a circular reference
                    # which can't be garbage collected, leading to a memory
                    # leak so we need to do a weakref to avoid the circular
                    # reference
                    arg.parents = WeakSet()

                # if a node has a parent we haven't visited yet, store it
                if node not in arg.parents:
                    stack.append(arg)
                    arg.parents.add(node)

    def _calculate_gradients(self, clip: float | None = None):
        """
        Because every output of an `Op` stores the inputs that were used to
        make it, we can think of the outputs of `Op`s as a tree of
        intermediate values where the final output of a network is the root
        node and the inputs are leaves.

        Thanks to the chain rule, we can calculate the derivative of the
        output wrt an input by moving from the output (root node) to the
        input, applying each back_fn we go through to get there.

        It turns out that we can minimise calculations by only visiting a
        child node if all of its parents have been visited through every
        possible path: a topological sort.
        """
        self.grad = Tensor(
            self.xp.ones(self.array.shape, dtype=self.dtype),
            requires_grad=False,
            is_batched=self.is_batched,
        )

        stack: list["Tensor"] = [self]

        while stack:
            node = stack.pop()

            # if we have reached an input, we're done along this path
            if node.args is None or node.back_fns is None:
                continue

            for arg, back_fns in zip(node.args, node.back_fns):
                # if we reach a tensor that does not need gradient computation
                # (e.g a constant) then we're done along this path
                if not arg.requires_grad:
                    continue

                if arg.parents is None:
                    raise ValueError(
                        "arg.parents is None. Parents must be attached",
                        "before calculating gradients. Did you forget to ",
                        "call _attach_parents?",
                    )

                # already visited along this edge, dont do it again
                if node not in arg.parents:
                    continue

                arg.parents.remove(node)

                try:
                    # actuall calculate gradient for this node
                    grad = back_fns(node.grad)

                    # gradient clipping
                    # TODO: allow clipping by norm instead of just by value
                    if clip is not None:
                        grad.array = grad.xp.clip(grad.array, -clip, clip)

                    # add current gradient to any gradients we have already
                    # calculated for this node
                    if arg.grad is None:
                        arg.grad = grad
                    else:
                        arg.grad.array += grad.array

                except Exception as e:
                    raise e

                # only move to a new node if we have been to all of its parents
                if len(arg.parents) == 0:
                    # get rid of the weakref once we're done with a node so we
                    # can pickle the model. Weakrefs can't be pickled
                    arg.parents = None
                    stack.append(arg)

    def backward(self, clip: float | None = None):
        """
        Perform a backward pass through the graph, calculating the gradient
        for each parameter
        """
        self._attach_parents()
        self._calculate_gradients(clip=clip)

    def __hash__(self) -> int:
        return self._id

    def __add__(self, other: Union[float, "Tensor"]) -> "Tensor":
        if isinstance(other, numbers.Number):
            from tricycle.unary import UnaryAdd

            return UnaryAdd()(self, other)
        elif isinstance(other, Tensor):
            from tricycle.binary import BinaryAdd

            return BinaryAdd()(self, other)
        else:
            raise NotImplementedError(
                f"Cannot add {type(self)} and {type(other)}"
            )

    def __radd__(self, other):
        return self + other

    def __iadd__(self, other):
        return self + other

    def __sub__(self, other):
        if isinstance(other, self.xp.ndarray) and not isinstance(
            other, Tensor
        ):
            other = to_tensor(other)
        if self.xp.isscalar(other):
            from tricycle.unary import UnarySubtract

            return UnarySubtract()(self, other)
        elif isinstance(other, Tensor):
            from tricycle.binary import BinarySubtract

            return BinarySubtract()(self, other)

        else:
            raise NotImplementedError(
                f"Cannot sub {type(self)} and {type(other)}"
            )

    def __rsub__(self, other):
        return -(self - other)

    def __isub__(self, other):
        return self.__sub__(other)

    def __mul__(self, other):
        if isinstance(other, self.xp.ndarray) and not isinstance(
            other, Tensor
        ):
            other = to_tensor(other)
        if self.xp.isscalar(other) or other.shape == ():
            from tricycle.unary import UnaryMultiply

            return UnaryMultiply()(self, other)

        elif isinstance(other, Tensor):
            from tricycle.binary import BinaryMultiply

            return BinaryMultiply()(self, other)

        else:
            raise NotImplementedError(
                f"Cannot mul {type(self)} and {type(other)}"
            )

    def __rmul__(self, other):
        return self * other

    def __imul__(self, other):
        return self * other

    def __neg__(self):
        return self * -1

    def __truediv__(self, other):
        if self.xp.isscalar(other):
            from tricycle.unary import UnaryMultiply

            return UnaryMultiply()(self, 1 / other)
        elif isinstance(other, Tensor):
            from tricycle.binary import BinaryDivide

            return BinaryDivide()(self, other)

        else:
            raise NotImplementedError(
                f"Cannot divide {type(self)} and {type(other)}"
            )

    def __rtruediv__(self, other):
        if self.xp.isscalar(other):
            from tricycle.unary import UnaryDivide

            return UnaryDivide()(other, self)
        elif isinstance(other, Tensor):
            from tricycle.binary import BinaryDivide

            return BinaryDivide()(other, self)

    def __itruediv__(self, other):
        return self / other

    def __pow__(self, other) -> "Tensor":
        if isinstance(other, self.xp.ndarray) and not isinstance(
            other, Tensor
        ):
            other = to_tensor(other)
        if self.xp.isscalar(other):
            from tricycle.unary import UnaryPower

            return UnaryPower()(self, other)
        elif isinstance(other, Tensor):
            raise NotImplementedError(
                "Cannot power two tensors of shape: "
                f"{self.shape}, {other.shape}"
            )
        else:
            raise NotImplementedError(
                f"Cannot power {type(self)} and {type(other)}"
            )

    def __lt__(self, other):
        if isinstance(other, Tensor):
            return Tensor(self.array < other.array)

        return Tensor(self.array < other)

    def __le__(self, other):
        if isinstance(other, Tensor):
            return Tensor(self.array <= other.array)

        return Tensor(self.array <= other)

    def __eq__(self, other):
        if isinstance(other, Tensor):
            if other._id == self._id:
                return Tensor(True)
            return Tensor(self.xp.array_equal(self.array == other.array))

        return Tensor(self.array == other)

    def __ne__(self, other):
        if isinstance(other, Tensor):
            return Tensor(self.array != other.array)

        return Tensor(self.array != other)

    def __gt__(self, other):
        if isinstance(other, Tensor):
            return Tensor(self.array > other.array)

        return Tensor(self.array > other)

    def __ge__(self, other):
        if isinstance(other, Tensor):
            return Tensor(self.array >= other.array)

        return Tensor(self.array >= other)

    def __repr__(self):
        name = f", name={self.name}" if self.name is not None else ""
        return f"Tensor({self.array.__str__()}{name})"

    def __getitem__(self, idx):
        return to_tensor(self.array[idx], requires_grad=self.requires_grad)

    def __setitem__(self, idx, value):
        self.array[idx] = value

    @property
    def xp(self):
        return select_backend(self.array)

    def einsum(self, subscript: str) -> "Tensor":
        """
        Perform an einsum operation on the tensor
        """
        from tricycle.einsum import Einsum

        return Einsum(subscript)(self)

    def repeat(self, n_repeats: int) -> "Tensor":
        from tricycle.ops import Repeat

        return Repeat()(self, n_repeats)

    @property
    def shape(self) -> Sequence[int]:
        return self.array.shape

    @property
    def ndim(self) -> int:
        return self.array.ndim

    @property
    def dtype(self) -> np.dtype:
        return self.array.dtype

    def reshape(self, shape: Sequence[int]) -> "Tensor":
        from tricycle.ops import Reshape

        return Reshape()(self, shape)

    def split(self, n_splits: int, axis: int = -1) -> List["Tensor"]:
        from tricycle.ops import Split

        return Split()(self, n_splits=n_splits, axis=axis)

    def mean(self) -> "Tensor":
        from tricycle.ops import Mean

        return Mean()(self)

    def sum(self) -> "Tensor":
        from tricycle.unary import UnarySum

        return UnarySum()(self)

    def close_to(
        self,
        other: Union["Tensor", ArrayLike, float, int],
        equal_nan=False,
        rtol=1e-4,
        **kwargs,
    ) -> bool:
        """
        Convenience method to check if two tensors are identical
        to within some tolerance
        """
        if not isinstance(other, Tensor):
            return self.xp.allclose(
                self.array,
                self.xp.array(other),
                equal_nan=equal_nan,
                rtol=rtol,
                **kwargs,
            )
        return self.xp.allclose(
            self.array, other.array, equal_nan=equal_nan, rtol=rtol, **kwargs
        )

    def to_batched(self):
        """
        Treat this tensor as a batch of tensors
        """
        from tricycle.unary import Batch

        return Batch()(self)

    def from_batched(self):
        """
        Treat a batched tensor as a normal, non-batched, tensor
        """
        from tricycle.unary import Unbatch

        return Unbatch()(self)

    @property
    def on_gpu(self):
        if not GPU_ENABLED:
            return False
        import cupy

        return isinstance(self.array, cupy.ndarray)

    def to_gpu(self, device: int = 0):
        """
        Move this tensor to the GPU, if cupy is enabled
        """
        if not GPU_ENABLED:
            raise GPUDisabledException(
                "Cannot move tensor to GPU because CuPY is not enabled"
            )
        import cupy

        cupy.cuda.Device(device).use()
        self.array = cupy.asarray(self.array)
        return self

    def from_gpu(self):
        """
        Move this tensor from the GPU to CPU
        """
        if not GPU_ENABLED:
            raise GPUDisabledException(
                "Cannot move tensor from GPU because CuPY is not enabled"
            )
        import cupy

        self.array = cupy.asnumpy(self.array)
        return self

    def zero_grad(self):
        """
        Remove any gradients or references to other tensors
        """
        self.grad = None
        self.args = None
        self.back_fns = None

        return self

    def numpy(self):
        """
        Return the underlying array as a numpy array
        """
        if not GPU_ENABLED:
            return self.array

        import cupy

        return cupy.asnumpy(self.array) if self.on_gpu else self.array


def to_tensor(
    tensor_like: ArrayLike,
    name: Optional[str] = None,
    requires_grad: bool = True,
    is_batched: bool = False,
    _id: int | None = None,
    dtype: np.typing.DTypeLike | None = None,
    **kwargs,
) -> Tensor:
    """
    Create a new Tensor instance. If the input is not a numpy or cupy
    array, try to convert it to one.
    """
    if GPU_ENABLED:
        import cupy

        if isinstance(tensor_like, Tensor):
            array = tensor_like.array
        elif isinstance(tensor_like, (np.ndarray, cupy.ndarray)):
            array = tensor_like
            if dtype is not None:
                array = array.astype(dtype)
        else:
            array = np.asarray(tensor_like, dtype=dtype, **kwargs)

    elif isinstance(tensor_like, Tensor):
        array = tensor_like.array
    else:
        array = np.asarray(tensor_like, dtype=dtype, **kwargs)

    return Tensor(
        array,
        name=name,
        requires_grad=requires_grad,
        is_batched=is_batched,
        dtype=dtype,
        _id=_id,
    )


def select_backend(*tensors: Tensor | np.ndarray | ArrayLike):
    """
    Given some tensors, if any of them are on the GPU, return the cupy
    backend. Otherwise default to the numpy backend
    """
    if not GPU_ENABLED:
        return np

    import cupy

    return cupy.get_array_module(*tensors)<|MERGE_RESOLUTION|>--- conflicted
+++ resolved
@@ -17,11 +17,7 @@
 import numpy as np
 from numpy.typing import ArrayLike
 
-<<<<<<< HEAD
-from tricycle import GPU_ENABLED
-=======
 from tricycle import CUPY_ENABLED, TRICYCLE_CONTEXT
->>>>>>> c93683f0
 from tricycle.exceptions import GPUDisabledException
 from tricycle.weakset import WeakSet
 
