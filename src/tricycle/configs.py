from dataclasses import asdict, dataclass
from typing import Literal


class GPTConfig:
    """
    Base config for GPT models
    """

    embedding_dim: int
    context_window: int
    vocab_size: int
    n_heads: int
    n_layers: int
    expansion_ratio: float
    activation_fn: str
    norm_fn: str

    input_dropout_prob: float
    residual_dropout_prob: float
    linear_dropout_prob: float

    max_learning_rate: float
    min_learning_rate: float
    warmup_steps: int
    weight_decay: float
    momentum = float
    beta1: float
    beta2: float

    steps: int | Literal["chinchilla_optimal"]
    eval_interval: int
    batch_size: int
    gradient_accumulation_steps: int

    device_idx: int

    mlflow_tracking_uri: str
    mlflow_experiment_name: str

    def dict(self) -> dict[str, int | float | str | bool]:
        out = {}
        for k, v in self.__class__.__dict__.items():
            if k.startswith("__"):
                continue

            if callable(v):
                continue
            out[k] = v
        return out


class DebugConfig(GPTConfig):
    embedding_dim = 768
    context_window = 1024
    vocab_size = 1024
    n_heads = 6
    n_layers = 6
    expansion_ratio = 4
    activation_fn = "gelu"
    norm_fn = "layer_norm"

    input_dropout_prob = 0.2
    residual_dropout_prob = 0.2
    linear_dropout_prob = 0.2

    max_learning_rate = 1e-3
    min_learning_rate = 1e-4
    warmup_steps = 100
    weight_decay = 1e-1
    momentum = 0
    beta1 = 0.9
    beta2 = 0.99

<<<<<<< HEAD
    steps = 100
    eval_interval = 250
    eval_steps = 128
    batch_size = 32
=======
    steps = 250
    eval_interval = 1
    eval_steps = 1
    batch_size = 4
>>>>>>> c93683f0
    gradient_accumulation_steps = 1
    sample_size = 4

    device_idx = 0

    mlflow_enabled = False
    mlflow_tracking_uri = ""


class ShakespeareConfig(GPTConfig):
    embedding_dim = 384
    context_window = 256
    vocab_size = 1024
    n_heads = 6
    n_layers = 6
    expansion_ratio = 4
    activation_fn = "gelu"
    norm_fn = "layer_norm"

    input_dropout_prob = 0.2
    residual_dropout_prob = 0.2
    linear_dropout_prob = 0.2

    max_learning_rate = 1e-3
    min_learning_rate = 1e-4
    warmup_steps = 100
    weight_decay = 1e-1
    momentum = 0
    beta1 = 0.9
    beta2 = 0.99

    steps = 3000
    eval_interval = 250
    eval_steps = 128
    batch_size = 32
    gradient_accumulation_steps = 1
    sample_size = 512

    device_idx = 1

    mlflow_enabled = True
    mlflow_tracking_uri = "http://localhost:5000"


class SmolGPTConfig(GPTConfig):
    embedding_dim = 768
    context_window = 1024
    vocab_size = 50256
    n_heads = 12
    n_layers = 12
    expansion_ratio = 4
    activation_fn = "gelu"
    norm_fn = "layer_norm"

    input_dropout_prob = 0
    residual_dropout_prob = 0
    linear_dropout_prob = 0

    max_learning_rate = 6e-4
    min_learning_rate = 0
    warmup_steps = 150  # roughly matches andrej's warmup steps in llm.c
    weight_decay = 1e-1
    momentum = 0
    beta1 = 0.9
    beta2 = 0.95

    steps = "chinchilla_optimal"
    eval_interval = 100
    eval_steps = 128
    batch_size = 4
    gradient_accumulation_steps = 128  # effective batch size of 524288 tokens
    n_tokens_to_generate = 512

    device_idx = 0

    mlflow_enabled = True
    mlflow_tracking_uri = "http://localhost:5000"<|MERGE_RESOLUTION|>--- conflicted
+++ resolved
@@ -72,17 +72,10 @@
     beta1 = 0.9
     beta2 = 0.99
 
-<<<<<<< HEAD
-    steps = 100
-    eval_interval = 250
-    eval_steps = 128
-    batch_size = 32
-=======
     steps = 250
     eval_interval = 1
     eval_steps = 1
     batch_size = 4
->>>>>>> c93683f0
     gradient_accumulation_steps = 1
     sample_size = 4
 
