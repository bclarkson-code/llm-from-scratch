"""Attention module for multi-head attention operations.

This module implements the multi-head attention mechanism as described in
"Attention Is All You Need" (Vaswani et al., 2017). It includes functions for
building attention masks and the main Attention class for performing
multi-head attention operations.
"""

from math import sqrt

import cudnn
import numpy as np

from tricycle import GPU_ENABLED
from tricycle.context import TRICYCLE_CONTEXT
from tricycle.ops import Op
from tricycle.tensor import Tensor


def build_mask(context_window: int, n_heads: int) -> Tensor:
    """Build an attention mask to prevent attending to future tokens.

    This function creates a boolean mask that can be used in multi-head attention
    mechanisms to implement causal (unidirectional) attention.

    Args:
        context_window: An integer representing the size of the context window.
        n_heads: An integer representing the number of attention heads.

    Returns:
        A boolean tensor of shape (n_heads, context_window, context_window)
        representing the attention mask.
    """
    mask = np.ones((context_window, context_window), dtype=bool)
    idx = np.tril(mask)
    mask = np.stack([~idx] * n_heads)
    return mask


class Attention(Op):
    """Multi-head attention operation.

    This class implements the multi-head attention mechanism as described in
    "Attention Is All You Need" (Vaswani et al., 2017).

    Attributes:
        embedding_dim: An integer representing the dimension of the input embeddings.
        n_heads: An integer representing the number of attention heads.
        context_window: An integer representing the size of the context window.
        mask: A tensor representing the attention mask.
        _grad: A tensor to store gradients during backpropagation.
    """

    def __init__(
        self,
        embedding_dim: int,
        n_heads: int,
        context_window: int,
    ):
        """Initialize the Attention operation.

        Args:
            embedding_dim: An integer representing the dimension of the input embeddings.
            n_heads: An integer representing the number of attention heads.
            context_window: An integer representing the size of the context window.
        """
        super().__init__()
        self.embedding_dim = embedding_dim
        self.n_heads = n_heads
        self.context_window = context_window
        self.mask = build_mask(
            context_window=self.context_window, n_heads=self.n_heads
        )
        self._grad = None

    def backward(self, grad: Tensor):
        """Compute the gradient of the attention operation.

        Args:
            grad: A Tensor representing the upstream gradient.

        Returns:
            A Tensor representing the gradient with respect to the input.
        """
        xp = grad.xp
        in_shape = (self.batch_size, self.context_window, self.embedding_dim)

        attention = grad.array

        # TODO: come up with a better name
        # smush
        attention = attention.reshape(
            (
                self.batch_size,
                self.context_window,
                self.n_heads,
                self.head_size,
            )
        )
        value = xp.einsum("BNIj, BINH -> BNjH", self._before_smush, attention)
        attention = xp.einsum("BINH, BNjH -> BNIj", attention, self._value)

        # softmax
        inner = xp.sum(attention * self._before_smush, axis=-1, keepdims=True)
        attention = self._before_smush * (attention - inner)

        # mask
        attention = xp.where(
            self.mask[:, : self.n_tokens, : self.n_tokens], 0, attention
        )
        attention /= self.divisor

        # attend
        query = xp.einsum("BNIJ, BNJh -> BNIh", attention, self._key)
        key = xp.einsum("BNIh, BNIJ -> BNJh", self._query, attention)

        # reshape + reorder
        key = xp.einsum("BNTH->BTNH", key)
        query = xp.einsum("BNTH->BTNH", query)
        value = xp.einsum("BNTH->BTNH", value)

        key = key.reshape(in_shape)
        query = query.reshape(in_shape)
        value = value.reshape(in_shape)

        # merge into single tensor
        if self._grad is None:
            self._grad = xp.zeros(
                (self.batch_size, self.context_window, self.embedding_dim * 3)
            )
        self._grad[:, :, : self.embedding_dim] = query
        self._grad[:, :, self.embedding_dim : self.embedding_dim * 2] = key
        self._grad[:, :, self.embedding_dim * 2 :] = value

        return Tensor(self._grad)

    def forward(self, tensor: Tensor):
        """Apply the multi-head attention operation to the input tensor.

        Args:
            tensor: A Tensor of shape (batch_size, seq_len, embedding_dim * 3).
                The input should contain concatenated query, key, and value projections.

        Returns:
            A Tensor representing the output after applying multi-head attention.
        """
<<<<<<< HEAD
        xp = tensor.xp

        assert tensor.is_batched

        # split the input into 3 peices
        self._input = tensor
        query = tensor[:, :, : self.embedding_dim]
        key = tensor[:, :, self.embedding_dim : self.embedding_dim * 2]
        value = tensor[:, :, self.embedding_dim * 2 :]

        # Figure out how big everything is
        self.batch_size = key.array.shape[0]
        self.head_size = self.embedding_dim // self.n_heads
        self.n_tokens = key.shape[-2]
        head_shape = (
            self.batch_size,
            self.n_tokens,  # number of tokens
            self.n_heads,  # number of heads
            self.head_size,  # embedding per head
        )
        out_shape = (self.batch_size, self.n_tokens, self.embedding_dim)

        # reshape and reorder the heads
        key = key.array
        query = query.array
        value = value.array

        key = key.reshape(head_shape)
        query = query.reshape(head_shape)
        value = value.reshape(head_shape)

        key = xp.einsum("BTNH->BNTH", key)
        query = xp.einsum("BTNH->BNTH", query)
        value = xp.einsum("BTNH->BNTH", value)

        self._key = key
        self._query = query
        self._value = value

        # attend
        self.divisor = sqrt(self.head_size)
        attention = xp.einsum("BNIh, BNJh -> BNIJ", query, key)
        attention = attention / self.divisor

        # mask
        attention = xp.where(
            self.mask[:, : self.n_tokens, : self.n_tokens], -xp.inf, attention
        )

        # Exponents tend to overflow/underflow when using 16 bit precision
        # so we need to switch to 32 bit
        if TRICYCLE_CONTEXT.use_mixed_precision:
            attention = attention.astype(xp.float32)

        # softmax
        exp = xp.exp(attention - xp.max(attention, axis=-1, keepdims=True))
        denominator = xp.sum(exp, axis=-1, keepdims=True)
        attention = exp / denominator

        if TRICYCLE_CONTEXT.use_mixed_precision:
            attention = attention.astype(xp.float16)

        # smush the heads back together
        self._before_smush = attention
        attention = xp.einsum("BNTi, BNiH -> BTNH", attention, value)
        attention = attention.reshape(out_shape)

        result = Tensor(attention, is_batched=True)
        result.back_fns = (self.backward,)
        result.args = (self._input,)
        return result

    def to_gpu(self, device: int = 0):
        if GPU_ENABLED:
            import cupy as cp

            self.mask = cp.array(self.mask)

    def from_gpu(self):
        if GPU_ENABLED:
            import cupy as cp

            self.mask = cp.asnumpy(self.mask)


class CudaAttention(Op):
    def __init__(
        self,
        embedding_dim: int,
        n_heads: int,
        context_window: int,
    ):
        super().__init__()
        self.embedding_dim = embedding_dim
        self.n_heads = n_heads
        self.context_window = context_window
        self.mask = build_mask(
            context_window=self.context_window, n_heads=self.n_heads
        )
        self._grad = None

    def backward(self, grad: Tensor):
        xp = grad.xp
        in_shape = (self.batch_size, self.context_window, self.embedding_dim)

        attention = grad.array

        # TODO: come up with a better name
        # smush
        attention = attention.reshape(
            (
                self.batch_size,
                self.context_window,
                self.n_heads,
                self.head_size,
            )
        )
        value = xp.einsum("BNIj, BINH -> BNjH", self._before_smush, attention)
        attention = xp.einsum("BINH, BNjH -> BNIj", attention, self._value)

        # softmax
        inner = xp.sum(attention * self._before_smush, axis=-1, keepdims=True)
        attention = self._before_smush * (attention - inner)

        # mask
        attention = xp.where(
            self.mask[:, : self.n_tokens, : self.n_tokens], 0, attention
        )
        attention /= self.divisor

        # attend
        query = xp.einsum("BNIJ, BNJh -> BNIh", attention, self._key)
        key = xp.einsum("BNIh, BNIJ -> BNJh", self._query, attention)

        # reshape + reorder
        key = xp.einsum("BNTH->BTNH", key)
        query = xp.einsum("BNTH->BTNH", query)
        value = xp.einsum("BNTH->BTNH", value)

        key = key.reshape(in_shape)
        query = query.reshape(in_shape)
        value = value.reshape(in_shape)

        # merge into single tensor
        if self._grad is None:
            self._grad = xp.zeros(
                (self.batch_size, self.context_window, self.embedding_dim * 3)
            )
        self._grad[:, :, : self.embedding_dim] = query
        self._grad[:, :, self.embedding_dim : self.embedding_dim * 2] = key
        self._grad[:, :, self.embedding_dim * 2 :] = value

        return Tensor(self._grad)

    def forward(self, tensor: Tensor):
=======
>>>>>>> ebccb095
        xp = tensor.xp

        assert tensor.is_batched

        # split the input into 3 peices
        self._input = tensor
        query = tensor[:, :, : self.embedding_dim]
        key = tensor[:, :, self.embedding_dim : self.embedding_dim * 2]
        value = tensor[:, :, self.embedding_dim * 2 :]

        # Figure out how big everything is
        self.batch_size = key.array.shape[0]
        self.head_size = self.embedding_dim // self.n_heads
        self.n_tokens = key.shape[-2]
        head_shape = (
            self.batch_size,
            self.n_tokens,  # number of tokens
            self.n_heads,  # number of heads
            self.head_size,  # embedding per head
        )
        out_shape = (self.batch_size, self.n_tokens, self.embedding_dim)

        # reshape and reorder the heads
        key = key.array
        query = query.array
        value = value.array

        key = key.reshape(head_shape)
        query = query.reshape(head_shape)
        value = value.reshape(head_shape)

        key = xp.einsum("BTNH->BNTH", key)
        query = xp.einsum("BTNH->BNTH", query)
        value = xp.einsum("BTNH->BNTH", value)

        self._key = key
        self._query = query
        self._value = value

        # attend
        self.divisor = sqrt(self.head_size)
        attention = xp.einsum("BNIh, BNJh -> BNIJ", query, key)
        attention = attention / self.divisor

        # mask
        attention = xp.where(
            self.mask[:, : self.n_tokens, : self.n_tokens], -xp.inf, attention
        )

        # Exponents tend to overflow/underflow when using 16 bit precision
        # so we need to switch to 32 bit
        if TRICYCLE_CONTEXT.use_mixed_precision:
            attention = attention.astype(xp.float32)

        # softmax
        exp = xp.exp(attention - xp.max(attention, axis=-1, keepdims=True))
        denominator = xp.sum(exp, axis=-1, keepdims=True)
        attention = exp / denominator

        if TRICYCLE_CONTEXT.use_mixed_precision:
            attention = attention.astype(xp.float16)

        # smush the heads back together
        self._before_smush = attention
        attention = xp.einsum("BNTi, BNiH -> BTNH", attention, value)
        attention = attention.reshape(out_shape)

        result = Tensor(attention, is_batched=True)
        result.back_fns = (self.backward,)
        result.args = (self._input,)
        return result

<<<<<<< HEAD
    def to_gpu(self, device: int = 0):
=======
    def to_gpu(self, device: int):
        """Move this operation to a GPU.

        Args:
            device: An integer representing the GPU device number.
        """
>>>>>>> ebccb095
        if GPU_ENABLED:
            import cupy as cp

            cp.cuda.Device(device).use()
            self.mask = cp.array(self.mask)

    def from_gpu(self):
        """Move the operation back to CPU."""
        if GPU_ENABLED:
            import cupy as cp

            self.mask = cp.asnumpy(self.mask)


class CudnnAttention(Op):
    def __init__(
        self,
        embedding_dim: int,
        n_heads: int,
        context_window: int,
    ):
        super().__init__()
        self.embedding_dim = embedding_dim
        self.n_heads = n_heads
        self.context_window = context_window

        # this is where we'll store intemediate results
        self.stats = None
        self.output = None

        self.graph_forward = None
        self.graph_backward = None

        # used by flash attention for temporary storage
        self._workspace = None

    def backward(self, grad: Tensor):
        xp = grad.xp

        B, T, _ = grad.array.shape
        NH = self.n_heads
        C = self.embedding_dim
        HS = C // NH

        result = xp.empty((B, T, 3, NH, HS), dtype=xp.float16)

        query = self.qkv[:, :, 0].reshape(B, NH, T, HS)
        key = self.qkv[:, :, 1].reshape(B, NH, T, HS)
        value = self.qkv[:, :, 2].reshape(B, NH, T, HS)

        query_result = result[:, :, 0].reshape(B, NH, T, HS)
        key_result = result[:, :, 1].reshape(B, NH, T, HS)
        value_result = result[:, :, 2].reshape(B, NH, T, HS)

        if self.graph_backward is None:
            self.graph_backward = cudnn.pygraph(
                io_data_type=cudnn.data_type.HALF,
                intermediate_data_type=cudnn.data_type.FLOAT,
                compute_data_type=cudnn.data_type.FLOAT,
            )
            q_stride = (NH * HS * T, HS, NH * HS, 1)
            k_stride = (NH * HS * T, HS, NH * HS, 1)
            v_stride = (NH * HS * T, HS, NH * HS, 1)
            grad_stride = (NH * HS * T, HS, NH * HS, 1)
            o_stride = (NH * HS * T, HS, NH * HS, 1)
            stats_stride = (NH * T, T, 1, 1)

            self.q_backward = self.graph_backward.tensor(
                dim=(B, NH, T, HS),
                stride=q_stride,
                data_type=cudnn.data_type.HALF,
            )
            self.k_backward = self.graph_backward.tensor(
                dim=(B, NH, T, HS),
                stride=k_stride,
                data_type=cudnn.data_type.HALF,
            )
            self.v_backward = self.graph_backward.tensor(
                dim=(B, NH, T, HS),
                stride=v_stride,
                data_type=cudnn.data_type.HALF,
            )
            self.grad_backward = self.graph_backward.tensor(
                dim=(B, NH, T, HS),
                stride=grad_stride,
                data_type=cudnn.data_type.HALF,
            )
            self.o_backward = self.graph_backward.tensor(
                dim=(B, NH, T, HS),
                stride=o_stride,
                data_type=cudnn.data_type.HALF,
            )
            self.stats_backward = self.graph_backward.tensor(
                dim=(B, NH, T, 1),
                stride=stats_stride,
                data_type=cudnn.data_type.FLOAT,
            )
            # training mode in enabled with is_inference=False
            # causal mask is enabled
            (
                self.q_grad_backward,
                self.k_grad_backward,
                self.v_grad_backward,
            ) = self.graph_backward.sdpa_backward(
                name="sdpa_backward",
                q=self.q_backward,
                k=self.k_backward,
                v=self.v_backward,
                o=self.o_backward,
                dO=self.grad_backward,
                stats=self.stats_backward,
                attn_scale=self.attn_scale,
                use_causal_mask=True,
            )
            dim = (B, NH, T, HS)
            self.q_grad_backward.set_output(True).set_dim(dim).set_stride(
                q_stride
            )
            self.k_grad_backward.set_output(True).set_dim(dim).set_stride(
                k_stride
            )
            self.v_grad_backward.set_output(True).set_dim(dim).set_stride(
                v_stride
            )

            self.graph_backward.validate()
            self.graph_backward.build_operation_graph()
            self.graph_backward.create_execution_plans(
                [cudnn.heur_mode.A, cudnn.heur_mode.FALLBACK]
            )
            self.graph_backward.check_support()
            self.graph_backward.build_plans()
            workspace_size = max(
                self.graph_forward.get_workspace_size(),
                self.graph_backward.get_workspace_size(),
            )
            self._workspace = xp.empty(workspace_size * 2, dtype=xp.uint8)

        variant_pack_backward = {
            self.q_backward: query,
            self.k_backward: key,
            self.v_backward: value,
            self.o_backward: self.output,
            self.grad_backward: grad.array,
            self.stats_backward: self.stats,
            self.q_grad_backward: query_result,
            self.k_grad_backward: key_result,
            self.v_grad_backward: value_result,
        }
        for tensor in [query, key, value, self.output, grad.array, self.stats]:
            assert (
                tensor.data.ptr % 16 == 0
            ), f"Tensor {tensor} is not 16-byte aligned"
        self.graph_backward.execute(variant_pack_backward, self._workspace)
        xp.cuda.stream.get_current_stream().synchronize()
        xp.cuda.runtime.deviceSynchronize()
        breakpoint()

        return Tensor(result)

    def forward(self, tensor: Tensor):
        xp = tensor.xp

        assert tensor.is_batched

        B, T, _ = tensor.array.shape
        NH = self.n_heads
        C = self.embedding_dim
        HS = C // NH

        # tensor is a qkv tensor
        self.qkv = tensor.array.reshape(B, T, 3, NH, HS)
        query = self.qkv[:, :, 0].reshape(B, NH, T, HS)
        key = self.qkv[:, :, 1].reshape(B, NH, T, HS)
        value = self.qkv[:, :, 2].reshape(B, NH, T, HS)

        self.attn_scale = 1.0 / sqrt(self.n_heads)
        if self.stats is None:
            self.stats = xp.empty((B, T, C), dtype=xp.float32)

        if self.output is None:
            self.output = xp.empty((B, T, C), dtype=query.dtype)

        # if it is the first time, compile a computational graph with cudnn
        if self.graph_forward is None:
            self.graph_forward = cudnn.pygraph(
                io_data_type=cudnn.data_type.HALF,
                intermediate_data_type=cudnn.data_type.FLOAT,
                compute_data_type=cudnn.data_type.FLOAT,
            )
            q_stride = (NH * HS * T, HS, NH * HS, 1)
            k_stride = (NH * HS * T, HS, NH * HS, 1)
            v_stride = (NH * HS * T, HS, NH * HS, 1)

            self.q_forward = self.graph_forward.tensor(
                dim=(B, NH, T, HS),
                stride=q_stride,
                data_type=cudnn.data_type.HALF,
            )
            self.k_forward = self.graph_forward.tensor(
                dim=(B, NH, T, HS),
                stride=k_stride,
                data_type=cudnn.data_type.HALF,
            )
            self.v_forward = self.graph_forward.tensor(
                dim=(B, NH, T, HS),
                stride=v_stride,
                data_type=cudnn.data_type.HALF,
            )
            # training mode in enabled with is_inference=False
            # causal mask is enabled
            self.o_forward, self.stats_forward = self.graph_forward.sdpa(
                name="sdpa",
                q=self.q_forward,
                k=self.k_forward,
                v=self.v_forward,
                is_inference=False,
                attn_scale=self.attn_scale,
                use_causal_mask=True,
            )

            o_stride = (NH * HS * T, HS, NH * HS, 1)
            self.o_forward.set_output(True).set_dim([B, NH, T, HS]).set_stride(
                o_stride
            )
            self.stats_forward.set_output(True).set_dim(
                [B, NH, T, 1]
            ).set_stride([NH * T, T, 1, 1]).set_data_type(
                cudnn.data_type.FLOAT
            )

            self.graph_forward.validate()
            self.graph_forward.build_operation_graph()
            self.graph_forward.create_execution_plans(
                [cudnn.heur_mode.A, cudnn.heur_mode.FALLBACK]
            )
            self.graph_forward.check_support()
            self.graph_forward.build_plans()
            workspace_size = self.graph_forward.get_workspace_size()
            if (
                self._workspace is None
                or self._workspace.size() < workspace_size
            ):
                self._workspace = xp.empty(workspace_size, dtype=xp.uint8)

        variant_pack_forward = {
            self.q_forward: query,
            self.k_forward: key,
            self.v_forward: value,
            self.o_forward: self.output,
            self.stats_forward: self.stats,
        }
        self.graph_forward.execute(variant_pack_forward, self._workspace)
        xp.cuda.stream.get_current_stream().synchronize()

        return Tensor(
            self.output,
            is_batched=True,
            back_fns=(self.backward,),
            args=(tensor,),
        )

    def to_gpu(self, device: int = 0):
        pass

    def from_gpu(self):
        pass<|MERGE_RESOLUTION|>--- conflicted
+++ resolved
@@ -144,7 +144,6 @@
         Returns:
             A Tensor representing the output after applying multi-head attention.
         """
-<<<<<<< HEAD
         xp = tensor.xp
 
         assert tensor.is_batched
@@ -217,173 +216,12 @@
         result.args = (self._input,)
         return result
 
-    def to_gpu(self, device: int = 0):
-        if GPU_ENABLED:
-            import cupy as cp
-
-            self.mask = cp.array(self.mask)
-
-    def from_gpu(self):
-        if GPU_ENABLED:
-            import cupy as cp
-
-            self.mask = cp.asnumpy(self.mask)
-
-
-class CudaAttention(Op):
-    def __init__(
-        self,
-        embedding_dim: int,
-        n_heads: int,
-        context_window: int,
-    ):
-        super().__init__()
-        self.embedding_dim = embedding_dim
-        self.n_heads = n_heads
-        self.context_window = context_window
-        self.mask = build_mask(
-            context_window=self.context_window, n_heads=self.n_heads
-        )
-        self._grad = None
-
-    def backward(self, grad: Tensor):
-        xp = grad.xp
-        in_shape = (self.batch_size, self.context_window, self.embedding_dim)
-
-        attention = grad.array
-
-        # TODO: come up with a better name
-        # smush
-        attention = attention.reshape(
-            (
-                self.batch_size,
-                self.context_window,
-                self.n_heads,
-                self.head_size,
-            )
-        )
-        value = xp.einsum("BNIj, BINH -> BNjH", self._before_smush, attention)
-        attention = xp.einsum("BINH, BNjH -> BNIj", attention, self._value)
-
-        # softmax
-        inner = xp.sum(attention * self._before_smush, axis=-1, keepdims=True)
-        attention = self._before_smush * (attention - inner)
-
-        # mask
-        attention = xp.where(
-            self.mask[:, : self.n_tokens, : self.n_tokens], 0, attention
-        )
-        attention /= self.divisor
-
-        # attend
-        query = xp.einsum("BNIJ, BNJh -> BNIh", attention, self._key)
-        key = xp.einsum("BNIh, BNIJ -> BNJh", self._query, attention)
-
-        # reshape + reorder
-        key = xp.einsum("BNTH->BTNH", key)
-        query = xp.einsum("BNTH->BTNH", query)
-        value = xp.einsum("BNTH->BTNH", value)
-
-        key = key.reshape(in_shape)
-        query = query.reshape(in_shape)
-        value = value.reshape(in_shape)
-
-        # merge into single tensor
-        if self._grad is None:
-            self._grad = xp.zeros(
-                (self.batch_size, self.context_window, self.embedding_dim * 3)
-            )
-        self._grad[:, :, : self.embedding_dim] = query
-        self._grad[:, :, self.embedding_dim : self.embedding_dim * 2] = key
-        self._grad[:, :, self.embedding_dim * 2 :] = value
-
-        return Tensor(self._grad)
-
-    def forward(self, tensor: Tensor):
-=======
->>>>>>> ebccb095
-        xp = tensor.xp
-
-        assert tensor.is_batched
-
-        # split the input into 3 peices
-        self._input = tensor
-        query = tensor[:, :, : self.embedding_dim]
-        key = tensor[:, :, self.embedding_dim : self.embedding_dim * 2]
-        value = tensor[:, :, self.embedding_dim * 2 :]
-
-        # Figure out how big everything is
-        self.batch_size = key.array.shape[0]
-        self.head_size = self.embedding_dim // self.n_heads
-        self.n_tokens = key.shape[-2]
-        head_shape = (
-            self.batch_size,
-            self.n_tokens,  # number of tokens
-            self.n_heads,  # number of heads
-            self.head_size,  # embedding per head
-        )
-        out_shape = (self.batch_size, self.n_tokens, self.embedding_dim)
-
-        # reshape and reorder the heads
-        key = key.array
-        query = query.array
-        value = value.array
-
-        key = key.reshape(head_shape)
-        query = query.reshape(head_shape)
-        value = value.reshape(head_shape)
-
-        key = xp.einsum("BTNH->BNTH", key)
-        query = xp.einsum("BTNH->BNTH", query)
-        value = xp.einsum("BTNH->BNTH", value)
-
-        self._key = key
-        self._query = query
-        self._value = value
-
-        # attend
-        self.divisor = sqrt(self.head_size)
-        attention = xp.einsum("BNIh, BNJh -> BNIJ", query, key)
-        attention = attention / self.divisor
-
-        # mask
-        attention = xp.where(
-            self.mask[:, : self.n_tokens, : self.n_tokens], -xp.inf, attention
-        )
-
-        # Exponents tend to overflow/underflow when using 16 bit precision
-        # so we need to switch to 32 bit
-        if TRICYCLE_CONTEXT.use_mixed_precision:
-            attention = attention.astype(xp.float32)
-
-        # softmax
-        exp = xp.exp(attention - xp.max(attention, axis=-1, keepdims=True))
-        denominator = xp.sum(exp, axis=-1, keepdims=True)
-        attention = exp / denominator
-
-        if TRICYCLE_CONTEXT.use_mixed_precision:
-            attention = attention.astype(xp.float16)
-
-        # smush the heads back together
-        self._before_smush = attention
-        attention = xp.einsum("BNTi, BNiH -> BTNH", attention, value)
-        attention = attention.reshape(out_shape)
-
-        result = Tensor(attention, is_batched=True)
-        result.back_fns = (self.backward,)
-        result.args = (self._input,)
-        return result
-
-<<<<<<< HEAD
-    def to_gpu(self, device: int = 0):
-=======
     def to_gpu(self, device: int):
         """Move this operation to a GPU.
 
         Args:
             device: An integer representing the GPU device number.
         """
->>>>>>> ebccb095
         if GPU_ENABLED:
             import cupy as cp
 
