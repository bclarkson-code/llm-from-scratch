--- conflicted
+++ resolved
@@ -2,11 +2,7 @@
 
 import numpy as np
 
-<<<<<<< HEAD
-from tricycle import GPU_ENABLED
-=======
 from tricycle import CUPY_ENABLED, TRICYCLE_CONTEXT
->>>>>>> c93683f0
 from tricycle.ops import Op
 from tricycle.tensor import Tensor, to_tensor
 
